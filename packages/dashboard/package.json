--- conflicted
+++ resolved
@@ -16,31 +16,21 @@
   },
   "license": "ISC",
   "dependencies": {
-<<<<<<< HEAD
     "@highlightjs/cdn-assets": "^11.11.1",
-=======
     "@sidequest/backend": "workspace:*",
->>>>>>> f3b7ae02
     "@sidequest/core": "workspace:*",
     "@sidequest/engine": "workspace:*",
     "daisyui": "^5.0.43",
     "ejs": "^3.1.10",
     "express": "^5.1.0",
     "express-basic-auth": "^1.2.1",
-<<<<<<< HEAD
     "express-ejs-layouts": "^2.5.1",
     "feather-icons": "^4.29.2",
     "htmx.org": "^2.0.4"
   },
   "packageManager": "yarn@4.9.2",
   "devDependencies": {
-    "@types/feather-icons": "^4"
-=======
-    "express-ejs-layouts": "^2.5.1"
-  },
-  "packageManager": "yarn@4.9.2",
-  "devDependencies": {
+    "@types/feather-icons": "^4",
     "tsx": "^4.20.3"
->>>>>>> f3b7ae02
   }
 }