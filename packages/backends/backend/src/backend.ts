import { JobData, JobState, QueueConfig } from "@sidequest/core";

/**
 * Data required to create a new job.
 */
export type NewJobData = Pick<JobData, "queue" | "script" | "class" | "args" | "constructor_args"> &
  Partial<Pick<JobData, "max_attempts" | "available_at" | "timeout" | "unique_digest" | "uniqueness_config">> & {
    /** The job state, always 'waiting' for new jobs. */
    state: "waiting";
    /** The attempt number, always 0 for new jobs. */
    attempt: 0;
  };

/**
 * Data required to update an existing job.
 */
export type UpdateJobData = Pick<JobData, "id"> & Partial<Omit<JobData, "id">>;

/**
 * Data required to create a new queue.
 */
export type NewQueueData = Pick<QueueConfig, "name"> & Partial<Omit<QueueConfig, "queue" | "id">>;

/**
 * Data required to update an existing queue.
 */
export type UpdateQueueData = Pick<QueueConfig, "id"> & Partial<Omit<QueueConfig, "id">>;

/**
 * Interface for a backend implementation.
 */
export interface Backend {
<<<<<<< HEAD
  migrate(): Promise<void>;

  rollbackMigration(): Promise<void>;
=======
  /**
   * Sets up the backend (e.g., runs migrations).
   */
  setup(): Promise<void>;
>>>>>>> 4f45db30

  /**
   * Closes the backend and releases resources.
   */
  close(): Promise<void>;

  /**
   * Inserts a new queue configuration.
   * @param queueConfig The new queue configuration.
   * @returns The created queue configuration.
   */
  insertQueueConfig(queueConfig: NewQueueData): Promise<QueueConfig>;

  /**
   * Gets the configuration for a specific queue.
   * @param queue The queue name.
   * @returns The queue configuration, if found.
   */
  getQueueConfig(queue: string): Promise<QueueConfig | undefined>;

  /**
   * Gets the list of queue names from jobs.
   * @returns An array of queue names.
   */
  getQueuesFromJobs(): Promise<string[]>;

  /**
   * Lists all queues, optionally ordered. Defaults to ordering by priority descending.
   * @param orderBy Optional ordering options.
   * @returns An array of queue configurations.
   */
  listQueues(orderBy?: { column: keyof QueueConfig; order?: "asc" | "desc" }): Promise<QueueConfig[]>;

  /**
   * Updates a queue configuration.
   * @param queueData The updated queue data.
   * @returns The updated queue configuration.
   */
  updateQueue(queueData: UpdateQueueData): Promise<QueueConfig>;

  /**
   * Gets a job by its ID.
   * @param id The job ID.
   * @returns The job data, if found.
   */
  getJob(id: number): Promise<JobData | undefined>;

  /**
   * Creates a new job.
   * @param job The new job data.
   * @returns The created job data.
   */
  createNewJob(job: NewJobData): Promise<JobData>;

  /**
   * Safely claims a pending job from a queue.
   * The database should grant that a job can only be claimed once in a concurrent environment.
   * For example, update-returning the job with the claimed state in a single transaction.
   *
   * @param queue The queue name.
   * @param quantity The number of jobs to claim.
   * @returns An array of claimed job data.
   */
  claimPendingJob(queue: string, quantity?: number): Promise<JobData[]>;

  /**
   * Updates a job.
   * @param job The updated job data.
   * @returns The updated job data.
   */
  updateJob(job: UpdateJobData): Promise<JobData>;

  /**
   * Lists jobs with optional filters.
   * @param params Optional filter parameters. Where string arrays, they are treated as OR conditions.
   * @param params.queue Filter by queue name(s).
   * @param params.jobClass Filter by job class name(s).
   * @param params.state Filter by job state(s).
   * @param params.limit Maximum number of jobs to return.
   * @param params.offset Offset for pagination.
   * @param params.args Filter by job arguments.
   * @param params.timeRange Filter by job time range.
   * @param params.timeRange.from Start attempted_at date for filtering jobs.
   * @param params.timeRange.to End attempted_at date for filtering jobs.
   * @returns An array of job data.
   */
  listJobs(params?: {
    queue?: string | string[];
    jobClass?: string | string[];
    state?: JobState | JobState[];
    limit?: number;
    offset?: number;
    args?: unknown[];
    timeRange?: {
      from?: Date;
      to?: Date;
    };
  }): Promise<JobData[]>;

  /**
   * Finds jobs that are stale or have timed out.
   * @param maxStaleMs Maximum milliseconds for a job to be considered stale.
   * @param maxClaimedMs Maximum milliseconds for a claimed job to be in the claimed state.
   * @returns An array of stale job data.
   */
  staleJobs(maxStaleMs?: number, maxClaimedMs?: number): Promise<JobData[]>;

  /**
   * Deletes finished jobs before a cutoff date.
   * @param cutoffDate The cutoff date.
   */
  deleteFinishedJobs(cutoffDate: Date): Promise<void>;

  /**
   * Truncates all jobs and queues.
   */
  truncate(): Promise<void>;
}<|MERGE_RESOLUTION|>--- conflicted
+++ resolved
@@ -30,16 +30,24 @@
  * Interface for a backend implementation.
  */
 export interface Backend {
-<<<<<<< HEAD
+  /**
+   * Runs the database migrations to bring the schema up to date.
+   *
+   * Executes all pending migration files in the correct order,
+   * applying schema changes to the database. Useful for initializing
+   * or upgrading the database to the latest version.
+   *
+   */
   migrate(): Promise<void>;
 
+  /**
+   * Rolls back the most recent database migration.
+   *
+   * Reverts the last applied migration file, undoing its schema changes.
+   * Useful for stepping back in development or undoing a problematic change.
+   *
+   */
   rollbackMigration(): Promise<void>;
-=======
-  /**
-   * Sets up the backend (e.g., runs migrations).
-   */
-  setup(): Promise<void>;
->>>>>>> 4f45db30
 
   /**
    * Closes the backend and releases resources.
