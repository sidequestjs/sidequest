import { NewQueueData, SQLBackend } from "@sidequest/backend";
import { configureLogger, logger, LoggerOptions, QueueConfig } from "@sidequest/core";
import { ChildProcess, fork } from "child_process";
import path from "path";
import { JobClassType } from "./job/job";
import { JobBuilder } from "./job/job-builder";
import { grantQueueConfig } from "./queue/grant-queue-config";
import { gracefulShutdown } from "./utils/shutdown";

const workerPath = path.resolve(import.meta.dirname, "workers", "main.js");

let _backend: SQLBackend | undefined;
let _config: SidequestConfig | undefined;
let _mainWorker: ChildProcess | undefined;
let shuttingDown = false;

export interface BackendConfig {
  driver: "@sidequest/postgres-backend" | "@sidequest/sqlite-backend";
  config: unknown;
}

export interface SidequestConfig {
  backend?: BackendConfig;
<<<<<<< HEAD
  queues?: Record<string, NewQueueData>;
=======
  queues?: QueueConfig[];
>>>>>>> 369044ac
  logger?: LoggerOptions;
  maxConcurrentJobs?: number;
}

interface BackendModule {
  default: new (...args: unknown[]) => SQLBackend;
}

export class Engine {
  static async configure(config?: SidequestConfig) {
    if (_config) {
      logger().warn("Sidequest already configured");
      return _config;
    }
    _config = config ?? { queues: [] };
    const driver = config?.backend?.driver ?? "@sidequest/sqlite-backend";
    const mod = (await import(driver)) as BackendModule;
    const BackendClass = mod.default;
    _backend = new BackendClass(config?.backend?.config);

    if (config?.logger) {
      configureLogger(config.logger);
    }

    await _backend.setup();
    if (_config.queues) {
      for (const queue of _config.queues) {
        await grantQueueConfig(queue.queue, queue);
      }
    }

    return {
      ..._config,
      backend: {
        driver: driver,
        config: _config.backend?.config,
      },
    };
  }

  static async start(config?: SidequestConfig): Promise<void> {
    config = await Engine.configure(config);

    logger().info(`Starting Sidequest using backend ${config.backend?.driver}`);

    return new Promise((resolve, reject) => {
      const timeout = setTimeout(() => {
        reject(new Error("timeout on starting sidequest fork!"));
      }, 5000);

      if (!_mainWorker) {
        const runWorker = () => {
          _mainWorker = fork(workerPath);
          _mainWorker.on("message", (msg) => {
            if (msg === "ready") {
              _mainWorker?.send({ type: "start", sidequestConfig: config });
              clearTimeout(timeout);
              resolve();
            }
          });

          _mainWorker.on("exit", () => {
            if (!shuttingDown) {
              logger().error("sidequest main exited, creating new...");
              runWorker();
            }
          });
        };

        runWorker();

        gracefulShutdown(async () => {
          shuttingDown = true;
          if (_mainWorker) {
            _mainWorker.send({ type: "shutdown" });
            await new Promise((resolve) => {
              _mainWorker?.on("exit", resolve);
            });
          }
          await Engine.close();
        }, "Engine");
      }
    });
  }

  static getConfig() {
    return _config;
  }

  static getBackend() {
    return _backend;
  }

  static async getQueueConfig(queue: string): Promise<QueueConfig> {
    if (!_backend) throw new Error("Engine not configured. Call Engine.configure() or Engine.start() first.");
    return _backend.getQueueConfig(queue);
  }

  static async close() {
    _config = undefined;
    return _backend?.close();
  }

  static build<T extends JobClassType>(JobClass: T) {
    if (!_config) throw new Error("Engine not configured. Call Engine.configure() or Engine.start() first.");
    if (shuttingDown) {
      throw new Error("Engine is shutting down, cannot build job.");
    }
    return new JobBuilder(JobClass);
  }
}

export { Job, JobClassType } from "./job/job";
export type { JobBuilder } from "./job/job-builder";<|MERGE_RESOLUTION|>--- conflicted
+++ resolved
@@ -21,11 +21,7 @@
 
 export interface SidequestConfig {
   backend?: BackendConfig;
-<<<<<<< HEAD
-  queues?: Record<string, NewQueueData>;
-=======
-  queues?: QueueConfig[];
->>>>>>> 369044ac
+  queues?: NewQueueData[];
   logger?: LoggerOptions;
   maxConcurrentJobs?: number;
 }
