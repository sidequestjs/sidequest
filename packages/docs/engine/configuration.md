--- conflicted
+++ resolved
@@ -172,28 +172,6 @@
 
 ### Configuration Options
 
-<<<<<<< HEAD
-| Option                           | Description                                                                  | Default                     |
-| -------------------------------- | ---------------------------------------------------------------------------- | --------------------------- |
-| `backend.driver`                 | Backend driver package name (SQLite, Postgres, MySQL, MongoDB)               | `@sidequest/sqlite-backend` |
-| `backend.config`                 | Backend-specific connection string or configuration object                   | `./sidequest.sqlite`        |
-| `queues`                         | Array of queue configurations with name, concurrency, priority, and state    | `[]`                        |
-| `maxConcurrentJobs`              | Maximum number of jobs processed simultaneously across all queues            | `10`                        |
-| `minThreads`                     | Minimum number of worker threads to use                                      | Number of CPU cores         |
-| `maxThreads`                     | Maximum number of worker threads to use                                      | `minThreads * 2`            |
-| `idleWorkerTimeout`              | Timeout (milliseconds) for idle workers before they are terminated           | `10000` (10 seconds)        |
-| `skipMigration`                  | Whether to skip database migration on startup                                | `false`                     |
-| `releaseStaleJobsIntervalMin`    | Frequency (minutes) for releasing stale jobs. Set to `false` to disable      | `60`                        |
-| `releaseStaleJobsMaxStaleMs`     | Maximum age (milliseconds) for a running job to be considered stale          | `600000` (10 minutes)       |
-| `releaseStaleJobsMaxClaimedMs`   | Maximum age (milliseconds) for a claimed job to be considered stale          | `60000` (1 minute)          |
-| `cleanupFinishedJobsIntervalMin` | Frequency (minutes) for cleaning up finished jobs. Set to `false` to disable | `60`                        |
-| `cleanupFinishedJobsOlderThan`   | Age (milliseconds) after which finished jobs are deleted                     | `2592000000` (30 days)      |
-| `logger.level`                   | Minimum log level (`debug`, `info`, `warn`, `error`)                         | `info`                      |
-| `logger.json`                    | Whether to output logs in JSON format                                        | `false`                     |
-| `gracefulShutdown`               | Whether to enable graceful shutdown handling                                 | `true`                      |
-| `jobDefaults`                    | Default values for new jobs. Used while enqueueing                           | `undefined`                 |
-| `queueDefaults`                  | Default values for auto-created queues                                       | `undefined`                 |
-=======
 | Option                           | Description                                                                                                        | Default                     |
 | -------------------------------- | ------------------------------------------------------------------------------------------------------------------ | --------------------------- |
 | `backend.driver`                 | Backend driver package name (SQLite, Postgres, MySQL, MongoDB)                                                     | `@sidequest/sqlite-backend` |
@@ -212,19 +190,8 @@
 | `logger.level`                   | Minimum log level (`debug`, `info`, `warn`, `error`)                                                               | `info`                      |
 | `logger.json`                    | Whether to output logs in JSON format                                                                              | `false`                     |
 | `gracefulShutdown`               | Whether to enable graceful shutdown handling                                                                       | `true`                      |
-| `jobDefaults.queue`              | Default queue name for new jobs                                                                                    | `default`                   |
-| `jobDefaults.timeout`            | Default timeout (milliseconds) for job execution                                                                   | none                        |
-| `jobDefaults.maxAttempts`        | Default maximum retry attempts for failed jobs                                                                     | `5`                         |
-| `jobDefaults.availableAt`        | Default delay before job becomes available for execution                                                           | Current time (immediate)    |
-| `jobDefaults.uniqueness`         | Default uniqueness constraint for jobs                                                                             | `false` (no uniqueness)     |
-| `queueDefaults.concurrency`      | Default concurrency limit for auto-created queues                                                                  | `10`                        |
-| `queueDefaults.priority`         | Default priority for auto-created queues                                                                           | `0`                         |
-| `queueDefaults.state`            | Default state for auto-created queues (`active` or `paused`)                                                       | `active`                    |
-| `dashboard.enabled`              | Enable or disable the dashboard UI                                                                                 | `true`                      |
-| `dashboard.port`                 | Port where the dashboard runs                                                                                      | `8678`                      |
-| `dashboard.auth.user`            | Username for dashboard basic authentication                                                                        | Not set (no auth)           |
-| `dashboard.auth.password`        | Password for dashboard basic authentication                                                                        | Not set (no auth)           |
->>>>>>> c7c6a607
+| `jobDefaults`                    | Default values for new jobs. Used while enqueueing                                                                 | `undefined`                 |
+| `queueDefaults`                  | Default values for auto-created queues                                                                             | `undefined`                 |
 
 ::: danger
 If `auth` is not configured and `dashboard: true` is enabled in production, the dashboard will be publicly accessible. This is a security risk and **not recommended**.
